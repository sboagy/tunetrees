--- conflicted
+++ resolved
@@ -1,33 +1,3 @@
-<<<<<<< HEAD
-## Usage
-
-```bash
-$ npm install # or pnpm install or yarn install
-```
-
-### Learn more on the [Solid Website](https://solidjs.com) and come chat with us on our [Discord](https://discord.com/invite/solidjs)
-
-## Available Scripts
-
-In the project directory, you can run:
-
-### `npm run dev`
-
-Runs the app in the development mode.<br>
-Open [http://localhost:5173](http://localhost:5173) to view it in the browser.
-
-### `npm run build`
-
-Builds the app for production to the `dist` folder.<br>
-It correctly bundles Solid in production mode and optimizes the build for the best performance.
-
-The build is minified and the filenames include the hashes.<br>
-Your app is ready to be deployed!
-
-## Deployment
-
-Learn more about deploying your application with the [documentations](https://vite.dev/guide/static-deploy.html)
-=======
 <p align="center">
   <img src="public/logo4.png" alt="TuneTrees Logo" width="120" height="120">
 </p>
@@ -121,5 +91,4 @@
 
 ## License
 
-[MIT](LICENSE)
->>>>>>> da986c7c
+[MIT](LICENSE)