/**
 * Early theme initialization script to prevent flash of unstyled content
 */
(function () {
<<<<<<< HEAD
    var _a, _b, _c, _d;
    try {
        // Simple check if we can access localStorage safely
        if (typeof localStorage !== "undefined") {
            // Get theme preference
            var storedTheme = localStorage.getItem("theme");
            // Apply stored theme or check system preference
            if (storedTheme === "dark") {
                document.documentElement.classList.add("dark");
            }
            else if (storedTheme === "light") {
                document.documentElement.classList.remove("dark");
            }
            else if (typeof window !== "undefined" &&
                ((_b = (_a = window === null || window === void 0 ? void 0 : window.matchMedia) === null || _a === void 0 ? void 0 : _a.call(window, "(prefers-color-scheme: dark)")) === null || _b === void 0 ? void 0 : _b.matches)) {
                // No stored preference, use system preference
                document.documentElement.classList.add("dark");
            }
        }
    }
    catch (_e) {
        // Silent fail - localStorage might be blocked
    }
    // Always mark the theme as initialized to show content
    if (typeof document !== "undefined") {
        (_d = (_c = document.documentElement) === null || _c === void 0 ? void 0 : _c.setAttribute) === null || _d === void 0 ? void 0 : _d.call(_c, "data-theme-initialized", "true");
    }
=======
  try {
    // Simple check if we can access localStorage safely
    if (typeof localStorage !== "undefined") {
      // Get theme preference
      const storedTheme = localStorage.getItem("theme");

      // Apply stored theme or check system preference
      if (storedTheme === "dark") {
        document.documentElement.classList.add("dark");
      } else if (storedTheme === "light") {
        document.documentElement.classList.remove("dark");
      } else if (
        typeof window !== "undefined" &&
        window.matchMedia &&
        window.matchMedia("(prefers-color-scheme: dark)").matches
      ) {
        // No stored preference, use system preference
        document.documentElement.classList.add("dark");
      }
    }
  } catch (error) {
    // Silent fail - localStorage might be blocked
  }

  // Always mark the theme as initialized to show content
  if (typeof document !== "undefined" && document.documentElement) {
    document.documentElement.setAttribute("data-theme-initialized", "true");
  }
>>>>>>> b5b41892
})();<|MERGE_RESOLUTION|>--- conflicted
+++ resolved
@@ -2,35 +2,6 @@
  * Early theme initialization script to prevent flash of unstyled content
  */
 (function () {
-<<<<<<< HEAD
-    var _a, _b, _c, _d;
-    try {
-        // Simple check if we can access localStorage safely
-        if (typeof localStorage !== "undefined") {
-            // Get theme preference
-            var storedTheme = localStorage.getItem("theme");
-            // Apply stored theme or check system preference
-            if (storedTheme === "dark") {
-                document.documentElement.classList.add("dark");
-            }
-            else if (storedTheme === "light") {
-                document.documentElement.classList.remove("dark");
-            }
-            else if (typeof window !== "undefined" &&
-                ((_b = (_a = window === null || window === void 0 ? void 0 : window.matchMedia) === null || _a === void 0 ? void 0 : _a.call(window, "(prefers-color-scheme: dark)")) === null || _b === void 0 ? void 0 : _b.matches)) {
-                // No stored preference, use system preference
-                document.documentElement.classList.add("dark");
-            }
-        }
-    }
-    catch (_e) {
-        // Silent fail - localStorage might be blocked
-    }
-    // Always mark the theme as initialized to show content
-    if (typeof document !== "undefined") {
-        (_d = (_c = document.documentElement) === null || _c === void 0 ? void 0 : _c.setAttribute) === null || _d === void 0 ? void 0 : _d.call(_c, "data-theme-initialized", "true");
-    }
-=======
   try {
     // Simple check if we can access localStorage safely
     if (typeof localStorage !== "undefined") {
@@ -59,5 +30,4 @@
   if (typeof document !== "undefined" && document.documentElement) {
     document.documentElement.setAttribute("data-theme-initialized", "true");
   }
->>>>>>> b5b41892
 })();