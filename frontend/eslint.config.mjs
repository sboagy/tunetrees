--- conflicted
+++ resolved
@@ -55,12 +55,9 @@
       ".prettierrc.js",
       "**/playwright-report/**",
       "**/test-env.js",
-<<<<<<< HEAD
       "**/public/scripts/theme-init.js", // Generated file
-=======
       "**/jest.config.{js,cjs}",
       "**/jest.setup.{js,cjs}",
->>>>>>> 1f990671
     ],
   },
   // Global rules that apply to all files - disable problematic node rules
