--- conflicted
+++ resolved
@@ -14,11 +14,7 @@
 };
 
 export const ImageRoot = <T extends ValidComponent = "span">(
-<<<<<<< HEAD
-  props: PolymorphicProps<T, imageRootProps<T>>,
-=======
   props: PolymorphicProps<T, imageRootProps<T>>
->>>>>>> 69326144
 ) => {
   const [local, rest] = splitProps(props as imageRootProps, ["class"]);
 
@@ -26,11 +22,7 @@
     <ImagePrimitive
       class={cn(
         "relative flex h-10 w-10 shrink-0 overflow-hidden rounded-full",
-<<<<<<< HEAD
-        local.class,
-=======
         local.class
->>>>>>> 69326144
       )}
       {...rest}
     />
@@ -42,11 +34,7 @@
 };
 
 export const Image = <T extends ValidComponent = "img">(
-<<<<<<< HEAD
-  props: PolymorphicProps<T, imageProps<T>>,
-=======
   props: PolymorphicProps<T, imageProps<T>>
->>>>>>> 69326144
 ) => {
   const [local, rest] = splitProps(props as imageProps, ["class"]);
 
@@ -64,11 +52,7 @@
   };
 
 export const ImageFallback = <T extends ValidComponent = "span">(
-<<<<<<< HEAD
-  props: PolymorphicProps<T, imageFallbackProps<T>>,
-=======
   props: PolymorphicProps<T, imageFallbackProps<T>>
->>>>>>> 69326144
 ) => {
   const [local, rest] = splitProps(props as imageFallbackProps, ["class"]);
 
@@ -76,11 +60,7 @@
     <ImagePrimitive.Fallback
       class={cn(
         "flex h-full w-full items-center justify-center rounded-full bg-muted",
-<<<<<<< HEAD
-        local.class,
-=======
         local.class
->>>>>>> 69326144
       )}
       {...rest}
     />
