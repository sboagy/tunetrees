# To do: replace this with a pyproject.toml file
<<<<<<< HEAD
alembic ~= 1.16.4
anyio ~= 4.7.0
attrs~=24.3.0
beautifulsoup4 ~= 4.12.3
black ~= 24.10.0
build ~= 0.10.0
click ~= 8.1.7
fastapi ~= 0.115.14
fsrs~=6.1.0
h11 ~= 0.14.0
httpx ~= 0.28.1
idna ~= 3.10
inflect ~= 7.4.0
iniconfig ~= 2.0.0
jinja2 ~= 3.1.4
matplotlib~=3.10.0
mypy-extensions ~= 1.0.0
packaging ~= 24.2
pathspec ~= 0.12.1
pip >= 23.1.2
platformdirs ~= 4.3.6
pluggy ~= 1.5.0
pydantic ~= 2.10.4
pyproject_hooks ~= 1.2.0
pytest ~= 8.3.4
python-dotenv >= 1.0.1
python-multipart ~= 0.0.20
PyYAML ~= 6.0.2
setuptools ~= 75.6.0
sniffio ~= 1.3.1
soupsieve ~= 2.6
sqlacodegen-v2 ~= 0.1.4
SQLAlchemy ~= 2.0.36
sqlmodel >= 0.0.22
sqlparse ~= 0.5.3
supermemo2 >= 3.0.1
RapidFuzz ~= 3.12.1
tabulate~=0.9.0
twilio ~= 9.3.7
typing_extensions ~= 4.12.2
uvicorn ~= 0.34.0
wheel ~= 0.45.1
=======

# Database & Migration
SQLAlchemy ~= 2.0.36       # Python SQL toolkit and Object-Relational Mapping
sqlmodel >= 0.0.22        # SQLAlchemy integration with Pydantic models
sqlacodegen-v2 ~= 0.1.4   # Code generator for SQLAlchemy models from schema
sqlparse ~= 0.5.3          # SQL statement parser

# Core Web Framework  
fastapi ~= 0.115.14        # Modern, fast web framework for building APIs
uvicorn ~= 0.34.0          # ASGI web server implementation
starlette                  # ASGI framework (FastAPI dependency)
pydantic ~= 2.10.4         # Data validation and serialization using Python type hints
python-multipart ~= 0.0.20 # Multipart form data parser for FastAPI

# HTTP & Networking
httpx ~= 0.28.1            # HTTP client library for async/sync requests
h11 ~= 0.14.0              # Pure-Python HTTP/1.1 protocol implementation
anyio ~= 4.7.0             # High-level async concurrency and networking library
sniffio ~= 1.3.1           # Detect which async library is being used

# Authentication & Configuration
python-dotenv >= 1.0.1     # Load environment variables from .env files

# Spaced Repetition Algorithms
fsrs~=6.1.0                # Free Spaced Repetition Scheduler algorithm
supermemo2 >= 3.0.1        # SuperMemo 2 spaced repetition algorithm

# Data Processing & Analysis
beautifulsoup4 ~= 4.12.3   # HTML/XML parsing library
matplotlib~=3.10.0         # Plotting and visualization library
tabulate~=0.9.0            # Pretty-print tabular data
RapidFuzz ~= 3.12.1        # Fast string matching and fuzzy string search
inflect ~= 7.4.0           # Pluralization and number-to-words conversion
soupsieve ~= 2.6           # CSS selector library for BeautifulSoup

# Development Tools
black ~= 24.10.0           # Python code formatter (legacy - being replaced by ruff)
ruff ~= 0.12.5             # Fast Python linter and formatter
pytest ~= 8.3.4           # Testing framework

# Build & Packaging
build ~= 0.10.0            # Build tool for Python packages
setuptools ~= 75.6.0      # Python package development utilities
wheel ~= 0.45.1            # Built-package format for Python
pip >= 23.1.2             # Package installer for Python
pyproject_hooks ~= 1.2.0  # Build backend hooks for pyproject.toml

# Utilities & Dependencies
attrs ~= 24.3.0            # Classes without boilerplate (attribute management)
click ~= 8.1.7             # Command line interface creation toolkit
jinja2 ~= 3.1.4            # Template engine
PyYAML ~= 6.0.2            # YAML parser and emitter
pytz ~= 2025.2             # World timezone definitions for Python
packaging ~= 24.2          # Core utilities for Python packages
pathspec ~= 0.12.1        # Utility library for gitignore-style pattern matching
platformdirs ~= 4.3.6     # Platform-specific application directories
pluggy ~= 1.5.0           # Plugin system for pytest
iniconfig ~= 2.0.0        # Simple config-file reader
mypy-extensions ~= 1.0.0  # Type system extensions for mypy
typing_extensions ~= 4.12.2 # Backport of typing module enhancements
idna ~= 3.10               # Internationalized Domain Names in Applications
>>>>>>> f3986c55
<|MERGE_RESOLUTION|>--- conflicted
+++ resolved
@@ -1,48 +1,4 @@
 # To do: replace this with a pyproject.toml file
-<<<<<<< HEAD
-alembic ~= 1.16.4
-anyio ~= 4.7.0
-attrs~=24.3.0
-beautifulsoup4 ~= 4.12.3
-black ~= 24.10.0
-build ~= 0.10.0
-click ~= 8.1.7
-fastapi ~= 0.115.14
-fsrs~=6.1.0
-h11 ~= 0.14.0
-httpx ~= 0.28.1
-idna ~= 3.10
-inflect ~= 7.4.0
-iniconfig ~= 2.0.0
-jinja2 ~= 3.1.4
-matplotlib~=3.10.0
-mypy-extensions ~= 1.0.0
-packaging ~= 24.2
-pathspec ~= 0.12.1
-pip >= 23.1.2
-platformdirs ~= 4.3.6
-pluggy ~= 1.5.0
-pydantic ~= 2.10.4
-pyproject_hooks ~= 1.2.0
-pytest ~= 8.3.4
-python-dotenv >= 1.0.1
-python-multipart ~= 0.0.20
-PyYAML ~= 6.0.2
-setuptools ~= 75.6.0
-sniffio ~= 1.3.1
-soupsieve ~= 2.6
-sqlacodegen-v2 ~= 0.1.4
-SQLAlchemy ~= 2.0.36
-sqlmodel >= 0.0.22
-sqlparse ~= 0.5.3
-supermemo2 >= 3.0.1
-RapidFuzz ~= 3.12.1
-tabulate~=0.9.0
-twilio ~= 9.3.7
-typing_extensions ~= 4.12.2
-uvicorn ~= 0.34.0
-wheel ~= 0.45.1
-=======
 
 # Database & Migration
 SQLAlchemy ~= 2.0.36       # Python SQL toolkit and Object-Relational Mapping
@@ -65,6 +21,7 @@
 
 # Authentication & Configuration
 python-dotenv >= 1.0.1     # Load environment variables from .env files
+twilio ~= 9.3.7            # SMS and communication service API
 
 # Spaced Repetition Algorithms
 fsrs~=6.1.0                # Free Spaced Repetition Scheduler algorithm
@@ -103,5 +60,4 @@
 iniconfig ~= 2.0.0        # Simple config-file reader
 mypy-extensions ~= 1.0.0  # Type system extensions for mypy
 typing_extensions ~= 4.12.2 # Backport of typing module enhancements
-idna ~= 3.10               # Internationalized Domain Names in Applications
->>>>>>> f3986c55
+idna ~= 3.10               # Internationalized Domain Names in Applications