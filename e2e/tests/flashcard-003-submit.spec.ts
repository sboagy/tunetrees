import { expect } from "@playwright/test";
import {
  TEST_TUNE_BANISH_ID,
  TEST_TUNE_MASONS_ID,
  TEST_TUNE_MORRISON_ID,
} from "../../tests/fixtures/test-data";
import { setupForPracticeTestsParallel } from "../helpers/practice-scenarios";
import { test } from "../helpers/test-fixture";
import { TuneTreesPage } from "../page-objects/TuneTreesPage";

/**
 * FLASHCARD-003: Submit Functionality
 *
 * Tests that Submit button works correctly: creates practice_record,
 * clears staged evaluations, updates grid and flashcard list.
 */
test.describe
  .serial("Flashcard Feature: Submit", () => {
    test.beforeEach(async ({ page, testUser }) => {
      await setupForPracticeTestsParallel(page, testUser, {
        repertoireTunes: [
          TEST_TUNE_BANISH_ID,
          TEST_TUNE_MORRISON_ID,
          TEST_TUNE_MASONS_ID,
        ], // 3 tunes that exist in seed data
        scheduleDaysAgo: 1,
        startTab: "practice",
      });
    });

    test("01. Submit button disabled with no evaluations", async ({ page }) => {
      const app = new TuneTreesPage(page);
      await app.enableFlashcardMode();

      // Verify Submit button disabled
      const submitButton = app.submitEvaluationsButton;
      await expect(submitButton).toBeDisabled();
    });

    test("02. Submit with 1 evaluation creates practice_record", async ({
      page,
    }) => {
      const app = new TuneTreesPage(page);
      await app.enableFlashcardMode();

      // Select evaluation
      await app.selectFlashcardEvaluation("good");
      await page.waitForTimeout(300);

      // Click Submit
      const submitButton = app.submitEvaluationsButton;
      await expect(submitButton).toBeEnabled();
      await submitButton.click();
      await page.waitForTimeout(1500); // Wait for sync

      // Verify Submit succeeded (count resets to 0)
      await expect(submitButton).toBeDisabled();
      await expect(submitButton).toHaveAttribute(
        "title",
        /Submit 0 practice evaluations/
      );
      await expect(submitButton).toContainText(/Submit/i);
    });

    test("03. Submit with multiple evaluations", async ({ page }) => {
      const app = new TuneTreesPage(page);
      await app.enableFlashcardMode();

      // Ensure we have at least 2 cards
      const counter = app.flashcardHeaderCounter;
      const initialText = await counter.textContent();
      const total = parseInt(initialText?.split(" of ")[1] || "0", 10);
      if (total < 2) {
        test.fixme(
          true,
          `Only ${total} card(s) available; skipping multi-evaluation submit test.`
        );
        return;
      }

      // Evaluate first card
      await app.selectFlashcardEvaluation("good");
      await page.waitForTimeout(300);

      // Navigate and evaluate second card
      await app.goNextCard();
      await page.waitForTimeout(300);
      await app.selectFlashcardEvaluation("easy");
      await page.waitForTimeout(300);

      // Submit
      const submitButton = app.submitEvaluationsButton;
      await submitButton.click();
      await page.waitForTimeout(1500);

      // Verify Submit succeeded (count resets to 0)
      await expect(submitButton).toBeDisabled();
      await expect(submitButton).toHaveAttribute(
        "title",
        /Submit 0 practice evaluations/
      );
      await expect(submitButton).toContainText(/Submit/i);
    });

    test("04. Submit clears staged evaluations", async ({ page }) => {
      const app = new TuneTreesPage(page);
      await app.enableFlashcardMode();

      // Select evaluation
      await app.selectFlashcardEvaluation("good");
      await page.waitForTimeout(300);

      // Submit
      await app.submitEvaluationsButton.click();
      await page.waitForTimeout(1500);

      // Verify Submit button shows 0 evaluations
      const submitButton = app.submitEvaluationsButton;
      await expect(submitButton).toBeDisabled();
      await expect(submitButton).toHaveAttribute(
        "title",
        /Submit 0 practice evaluations/
      );
      await expect(submitButton).toContainText(/Submit/i);
    });

    test("05. Submit updates grid immediately", async ({ page }) => {
      const app = new TuneTreesPage(page);
      // Ensure Show Submitted is OFF for deterministic row decrease
      const showSwitch = app.displaySubmittedSwitch.getByRole("switch");
      const isOnAtStart =
        (await showSwitch.getAttribute("aria-checked")) === "true";
      if (isOnAtStart) {
        await app.displaySubmittedSwitch.click();
        await page.waitForTimeout(200);
      }

      // Count initial grid rows (evaluation triggers as proxy)
      const grid = app.practiceGrid;
      const initialRows = await grid
        .getByTestId(/^recall-eval-[0-9a-f-]+$/i)
        .count();

      await app.enableFlashcardMode();

      // Select and submit evaluation
      await app.selectFlashcardEvaluation("good");
      await page.waitForTimeout(300);
      await app.submitEvaluationsButton.click();
      await page.waitForTimeout(1500);

      // Ensure Show Submitted is OFF for deterministic row decrease
      const showSubmittedToggle =
        app.displaySubmittedSwitch.getByRole("switch");
      const isOn =
        (await showSubmittedToggle.getAttribute("aria-checked")) === "true";
      if (isOn) {
        await showSubmittedToggle.click();
        await page.waitForTimeout(300);
      }

      // Exit flashcard via toolbar switch to avoid close-button races
      const stillVisible = await app.flashcardView
        .isVisible()
        .catch(() => false);
      if (stillVisible) {
        await app.disableFlashcardMode().catch(() => {});
      }

      // Verify grid updated (row count should decrease)
      // Allow some settling time then assert decrease
      await page.waitForTimeout(1500);
      const updatedRows = await grid
        .getByTestId(/^recall-eval-[0-9a-f-]+$/i)
        .count();
      expect(updatedRows).toBeLessThan(initialRows);
    });

    test("06. Submit updates flashcard list count", async ({ page }) => {
      const app = new TuneTreesPage(page);
      await app.enableFlashcardMode();

      // Get initial count
      const counter = app.flashcardHeaderCounter;

      // Before we get the initial count, wait for it to be our expected count of 3.
      // This is to hopefully fix this flaky test.
      await expect(async () => {
        const updatedText = await counter.textContent();
        const updatedTotal = parseInt(updatedText?.split(" of ")[1] || "0", 10);
        expect(updatedTotal).toBe(3);
      }).toPass({ timeout: 5000 });

      const initialText = await counter.textContent();
      const initialTotal = parseInt(initialText?.split(" of ")[1] || "0", 10);

      // Select and submit evaluation
      await app.selectFlashcardEvaluation("good");
      await page.waitForTimeout(300);
      await app.submitEvaluationsButton.click();

      // Verify flashcard count updated (if Show Submitted OFF)
      const showSubmittedToggle =
        app.displaySubmittedSwitch.getByRole("switch");

      await expect(showSubmittedToggle).toHaveAttribute(
        "aria-checked",
        "false"
      );

      // Wait for flashcard count to update (poll until it decreases)
      let attemptCount = 0;
      await expect
        .poll(
          async () => {
            const updatedText = (await counter.textContent()) || "";
            const parts = updatedText.split(" of ");
            const updatedTotal =
              parts.length > 1 ? parseInt(parts[1] || "0", 10) : 0;
            attemptCount++;
            console.debug(
              `[Poll #${attemptCount}] updatedTotal: ${updatedTotal}, initialTotal: ${initialTotal}`
            );
            return updatedTotal;
          },
          { timeout: 20000, intervals: [100, 500, 1000] }
        )
        .toBeLessThan(initialTotal);

      // double-check
      const updatedText = (await counter.textContent()) || "";
      const parts = updatedText.split(" of ");
      const updatedTotal = parts.length > 1 ? parseInt(parts[1] || "0", 10) : 0;
      expect(updatedTotal).toBe(2);
    });

    test("07. Submit works from any card position", async ({ page }) => {
      const app = new TuneTreesPage(page);
      await app.enableFlashcardMode();

      // Ensure we have at least 2 cards
      const counter = app.flashcardHeaderCounter;
      const initialText = await counter.textContent();
      const total = parseInt(initialText?.split(" of ")[1] || "0", 10);
      if (total < 2) {
        test.fixme(
          true,
          `Only ${total} card(s) available; skipping any-position submit test.`
        );
        return;
      }

      // Navigate to second card
      await app.goNextCard();
      await page.waitForTimeout(300);
<<<<<<< HEAD
    }

    // Exit flashcard via toolbar switch to avoid close-button races
    const stillVisible = await app.flashcardView.isVisible().catch(() => false);
    if (stillVisible) {
      await app.disableFlashcardMode().catch(() => {});
    }

    // Verify grid updated (row count should decrease)
    // Allow some settling time then assert decrease
    await page.waitForTimeout(1500);
    const updatedRows = await grid
      .getByTestId(/^recall-eval-[0-9a-f-]+$/i)
      .count();
    expect(updatedRows).toBeLessThan(initialRows);
  });

  test("06. Submit updates flashcard list count", async ({ page }) => {
    const app = new TuneTreesPage(page);
    await app.enableFlashcardMode();

    // Get initial count
    const counter = app.flashcardHeaderCounter;
    const initialText = await counter.textContent();
    const initialTotal = parseInt(initialText?.split(" of ")[1] || "0", 10);

    // Select and submit evaluation
    await app.selectFlashcardEvaluation("good");
    await page.waitForTimeout(300);
    await app.submitEvaluationsButton.click();
    await page.waitForTimeout(1500);

    // Verify flashcard count updated (if Show Submitted OFF)
    const showSubmittedToggle = app.displaySubmittedSwitch.getByRole("switch");

    await expect(showSubmittedToggle).toHaveAttribute("aria-checked", "false");

    const updatedText = await counter.textContent();
    const updatedTotal = parseInt(updatedText?.split(" of ")[1] || "0", 10);
    expect(updatedTotal).toBeLessThan(initialTotal);
  });

  test("07. Submit works from any card position", async ({ page }) => {
    const app = new TuneTreesPage(page);
    await app.enableFlashcardMode();

    // Ensure we have at least 2 cards
    const counter = app.flashcardHeaderCounter;
    const initialText = await counter.textContent();
    const total = parseInt(initialText?.split(" of ")[1] || "0", 10);
    if (total < 2) {
      test.fixme(
        true,
        `Only ${total} card(s) available; skipping any-position submit test.`
=======

      // Select evaluation on second card
      await app.selectFlashcardEvaluation("good");
      await page.waitForTimeout(300);

      // Submit from second card
      const submitButton = app.submitEvaluationsButton;
      await submitButton.click();
      await page.waitForTimeout(1500);

      // Verify Submit succeeded (count resets to 0)
      await expect(submitButton).toBeDisabled();
      await expect(submitButton).toHaveAttribute(
        "title",
        /Submit 0 practice evaluations/
>>>>>>> 600e7b86
      );
      await expect(submitButton).toContainText(/Submit/i);
    });
  });<|MERGE_RESOLUTION|>--- conflicted
+++ resolved
@@ -253,62 +253,6 @@
       // Navigate to second card
       await app.goNextCard();
       await page.waitForTimeout(300);
-<<<<<<< HEAD
-    }
-
-    // Exit flashcard via toolbar switch to avoid close-button races
-    const stillVisible = await app.flashcardView.isVisible().catch(() => false);
-    if (stillVisible) {
-      await app.disableFlashcardMode().catch(() => {});
-    }
-
-    // Verify grid updated (row count should decrease)
-    // Allow some settling time then assert decrease
-    await page.waitForTimeout(1500);
-    const updatedRows = await grid
-      .getByTestId(/^recall-eval-[0-9a-f-]+$/i)
-      .count();
-    expect(updatedRows).toBeLessThan(initialRows);
-  });
-
-  test("06. Submit updates flashcard list count", async ({ page }) => {
-    const app = new TuneTreesPage(page);
-    await app.enableFlashcardMode();
-
-    // Get initial count
-    const counter = app.flashcardHeaderCounter;
-    const initialText = await counter.textContent();
-    const initialTotal = parseInt(initialText?.split(" of ")[1] || "0", 10);
-
-    // Select and submit evaluation
-    await app.selectFlashcardEvaluation("good");
-    await page.waitForTimeout(300);
-    await app.submitEvaluationsButton.click();
-    await page.waitForTimeout(1500);
-
-    // Verify flashcard count updated (if Show Submitted OFF)
-    const showSubmittedToggle = app.displaySubmittedSwitch.getByRole("switch");
-
-    await expect(showSubmittedToggle).toHaveAttribute("aria-checked", "false");
-
-    const updatedText = await counter.textContent();
-    const updatedTotal = parseInt(updatedText?.split(" of ")[1] || "0", 10);
-    expect(updatedTotal).toBeLessThan(initialTotal);
-  });
-
-  test("07. Submit works from any card position", async ({ page }) => {
-    const app = new TuneTreesPage(page);
-    await app.enableFlashcardMode();
-
-    // Ensure we have at least 2 cards
-    const counter = app.flashcardHeaderCounter;
-    const initialText = await counter.textContent();
-    const total = parseInt(initialText?.split(" of ")[1] || "0", 10);
-    if (total < 2) {
-      test.fixme(
-        true,
-        `Only ${total} card(s) available; skipping any-position submit test.`
-=======
 
       // Select evaluation on second card
       await app.selectFlashcardEvaluation("good");
@@ -324,7 +268,6 @@
       await expect(submitButton).toHaveAttribute(
         "title",
         /Submit 0 practice evaluations/
->>>>>>> 600e7b86
       );
       await expect(submitButton).toContainText(/Submit/i);
     });
