import { expect } from "@playwright/test";
import {
  advanceDays,
  CLOCK_TOLERANCE_MS,
  expectDateClose,
  expectIsoClose,
  getCurrentDate,
  getTestDate,
  STANDARD_TEST_DATE,
  setStableDate,
  verifyClockFrozen,
} from "../helpers/clock-control";
import { test } from "../helpers/test-fixture";

/**
 * CLOCK-001: Clock Control Validation
 * Priority: Critical
 *
 * Validates that Playwright's clock.install() API works correctly
 * for controlling browser time. This is foundational for all scheduling tests.
 */

<<<<<<< HEAD
// Helper: allow small millisecond tolerance when comparing ISO strings
function expectIsoClose(
  actualIso: string,
  expectedIso: string,
  baseToleranceMs = 25,
  projectName?: string
) {
  // Mobile browsers in CI show higher clock variance (observed up to ~300ms).
  const toleranceMs = /Mobile/i.test(projectName || "")
    ? Math.max(baseToleranceMs, 500)
    : baseToleranceMs;
  const a = new Date(actualIso).getTime();
  const e = new Date(expectedIso).getTime();
  const diff = Math.abs(a - e);
  expect(diff).toBeLessThanOrEqual(toleranceMs);
}

const CLOCK_TOLERANCE_MS = 4000; // CI can exhibit multi-second scheduling delays

=======
>>>>>>> e13cbc8e
test.describe("CLOCK-001: Clock Control Validation", () => {
  test("should set stable date in browser", async ({ context, page }) => {
    // Navigate to app
    await page.goto("http://localhost:5173/");

    // Set stable date
    const testDate = new Date(STANDARD_TEST_DATE);
    await setStableDate(context, testDate);

    // Verify browser sees frozen time
    await verifyClockFrozen(page, testDate, undefined, test.info().project.name);

    // Get date from browser - use centralized tolerance helper
    const browserDate = await getCurrentDate(page);
<<<<<<< HEAD
    // Allow a few ms tolerance instead of exact equality
    expectIsoClose(
      browserDate.toISOString(),
      testDate.toISOString(),
      25,
      test.info().project.name
    );
=======
    expectDateClose(browserDate, testDate, test.info().project.name, 25);
>>>>>>> e13cbc8e
  });

  test("should advance time by days", async ({ context, page }) => {
    await page.goto("http://localhost:5173/");

    // Start at stable date
    const day1 = getTestDate(0); // 2025-07-20
    await setStableDate(context, day1);
    await verifyClockFrozen(page, day1, undefined, test.info().project.name);

    // Advance 1 day
    const day2 = await advanceDays(context, 1, day1);
    await verifyClockFrozen(page, day2, undefined, test.info().project.name);
    expect(day2.toISOString()).toBe("2025-07-21T14:00:00.000Z");

    // Advance 7 more days
    const day9 = await advanceDays(context, 7, day2);
    await verifyClockFrozen(page, day9, undefined, test.info().project.name);
    expect(day9.toISOString()).toBe("2025-07-28T14:00:00.000Z");
  });

  test("should maintain frozen time across page reloads", async ({
    context,
    page,
  }) => {
    await page.goto("http://localhost:5173/");

    // Set stable date
    const testDate = getTestDate(0);
    await setStableDate(context, testDate);
    await verifyClockFrozen(page, testDate, undefined, test.info().project.name);

    // Reload page
    await page.reload();

    // Date should still be frozen
    await verifyClockFrozen(page, testDate, undefined, test.info().project.name);
  });

  test("should allow time arithmetic", async ({ context, page }) => {
    await page.goto("http://localhost:5173/");

    // Test getTestDate helper
    const baseDate = getTestDate(0); // 2025-07-20T14:00:00Z
    const tomorrow = getTestDate(1); // 2025-07-21T14:00:00Z
    const yesterday = getTestDate(-1); // 2025-07-19T14:00:00Z

    expect(tomorrow.getTime() - baseDate.getTime()).toBe(24 * 60 * 60 * 1000);
    expect(baseDate.getTime() - yesterday.getTime()).toBe(24 * 60 * 60 * 1000);

    // Set each date in browser and verify
    await setStableDate(context, baseDate);
    await verifyClockFrozen(page, baseDate, undefined, test.info().project.name);

    await setStableDate(context, tomorrow);
    await verifyClockFrozen(page, tomorrow, undefined, test.info().project.name);

    await setStableDate(context, yesterday);
    await verifyClockFrozen(page, yesterday, undefined, test.info().project.name);
  });

  test("should reflect real-time passage after install (no large drift)", async ({
    context,
    page,
  }) => {
    await page.goto("http://localhost:5173/");

    // Set stable date
    const testDate = getTestDate(0);
    await setStableDate(context, testDate);

    // Wait 5 seconds
    await page.waitForTimeout(5000);

    // Time should have advanced roughly 5s
    const browserDate = await getCurrentDate(page);
    const diff = Math.abs(browserDate.getTime() - testDate.getTime());
    // Playwright's clock.install sets a base time but real time still advances unless explicitly controlled.
    // Assert diff is roughly 5s (+/- 1s) instead of zero.
    expect(diff).toBeGreaterThanOrEqual(4000);
    expect(diff).toBeLessThanOrEqual(6000);
  });

  test("should support multiple date changes in sequence", async ({
    context,
    page,
  }) => {
    await page.goto("http://localhost:5173/");

    // Simulate 5-day scenario
    const dates: Date[] = [];
    for (let day = 0; day < 5; day++) {
      const date = getTestDate(day);
      dates.push(date);
      await setStableDate(context, date);
      await verifyClockFrozen(page, date, undefined, test.info().project.name);
    }

    // Verify all dates were distinct
    const uniqueDates = new Set(dates.map((d) => d.toISOString()));
    expect(uniqueDates.size).toBe(5);
  });

  test("should work with ISO string dates (tolerant)", async ({
    context,
    page,
  }) => {
    await page.goto("http://localhost:5173/");

    // Set date using ISO string
    await setStableDate(context, "2025-12-25T12:00:00.000Z");

    const browserDate = await getCurrentDate(page);
    expectIsoClose(
      browserDate.toISOString(),
      "2025-12-25T12:00:00.000Z",
<<<<<<< HEAD
      25,
      test.info().project.name
=======
      test.info().project.name,
      25
>>>>>>> e13cbc8e
    );
  });

  test("should work with Date objects (tolerant)", async ({
    context,
    page,
  }) => {
    await page.goto("http://localhost:5173/");

    // Set date using Date object
    const customDate = new Date("2026-01-01T00:00:00.000Z");
    await setStableDate(context, customDate);

    const browserDate = await getCurrentDate(page);
<<<<<<< HEAD
    expectIsoClose(
      browserDate.toISOString(),
      customDate.toISOString(),
      25,
      test.info().project.name
    );
=======
    expectDateClose(browserDate, customDate, test.info().project.name, 25);
>>>>>>> e13cbc8e
  });
});<|MERGE_RESOLUTION|>--- conflicted
+++ resolved
@@ -1,7 +1,6 @@
 import { expect } from "@playwright/test";
 import {
   advanceDays,
-  CLOCK_TOLERANCE_MS,
   expectDateClose,
   expectIsoClose,
   getCurrentDate,
@@ -20,28 +19,7 @@
  * for controlling browser time. This is foundational for all scheduling tests.
  */
 
-<<<<<<< HEAD
-// Helper: allow small millisecond tolerance when comparing ISO strings
-function expectIsoClose(
-  actualIso: string,
-  expectedIso: string,
-  baseToleranceMs = 25,
-  projectName?: string
-) {
-  // Mobile browsers in CI show higher clock variance (observed up to ~300ms).
-  const toleranceMs = /Mobile/i.test(projectName || "")
-    ? Math.max(baseToleranceMs, 500)
-    : baseToleranceMs;
-  const a = new Date(actualIso).getTime();
-  const e = new Date(expectedIso).getTime();
-  const diff = Math.abs(a - e);
-  expect(diff).toBeLessThanOrEqual(toleranceMs);
-}
-
-const CLOCK_TOLERANCE_MS = 4000; // CI can exhibit multi-second scheduling delays
-
-=======
->>>>>>> e13cbc8e
+// NOTE: Local helper definitions removed in favor of centralized utilities from clock-control.
 test.describe("CLOCK-001: Clock Control Validation", () => {
   test("should set stable date in browser", async ({ context, page }) => {
     // Navigate to app
@@ -56,17 +34,7 @@
 
     // Get date from browser - use centralized tolerance helper
     const browserDate = await getCurrentDate(page);
-<<<<<<< HEAD
-    // Allow a few ms tolerance instead of exact equality
-    expectIsoClose(
-      browserDate.toISOString(),
-      testDate.toISOString(),
-      25,
-      test.info().project.name
-    );
-=======
     expectDateClose(browserDate, testDate, test.info().project.name, 25);
->>>>>>> e13cbc8e
   });
 
   test("should advance time by days", async ({ context, page }) => {
@@ -180,17 +148,12 @@
     await setStableDate(context, "2025-12-25T12:00:00.000Z");
 
     const browserDate = await getCurrentDate(page);
-    expectIsoClose(
+        expectIsoClose(
       browserDate.toISOString(),
       "2025-12-25T12:00:00.000Z",
-<<<<<<< HEAD
-      25,
-      test.info().project.name
-=======
       test.info().project.name,
       25
->>>>>>> e13cbc8e
-    );
+        );
   });
 
   test("should work with Date objects (tolerant)", async ({
@@ -204,15 +167,6 @@
     await setStableDate(context, customDate);
 
     const browserDate = await getCurrentDate(page);
-<<<<<<< HEAD
-    expectIsoClose(
-      browserDate.toISOString(),
-      customDate.toISOString(),
-      25,
-      test.info().project.name
-    );
-=======
     expectDateClose(browserDate, customDate, test.info().project.name, 25);
->>>>>>> e13cbc8e
   });
 });